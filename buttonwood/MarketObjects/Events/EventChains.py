--- conflicted
+++ resolved
@@ -677,7 +677,8 @@
         self.most_recent_subchain().close_subchain(subchain_close_reason)
 
     def _open_new_subchain(self, opening_cmd, open_reason):
-        self._sub_chains.append(SubChain(self._subchain_id_generator.id(), opening_cmd, open_reason, self._logger))
+        new_subchain = SubChain(self._subchain_id_generator.id(), opening_cmd, open_reason, self._logger)
+        self._sub_chains.append(new_subchain)
 
     def apply_acknowledgement_report(self, ack):
         """
@@ -956,41 +957,12 @@
         # log warning if amount filled wouldn't actually fully fill the chain (using open requested exposure if aggressor and acked exposure if passive)
         self._modify_exposure_by_full_fill(ff)
         if ff.is_aggressor():
-<<<<<<< HEAD
-            requested_exposure = self.find_requested_exposure(ff.aggressing_command().event_id())
-            if ff.fill_qty() > requested_exposure.qty():
-                self._logger.warn("OrderChain state issue: %s. Aggressive full fill (%s) for %d is more than open exposure for %s. Took open exposure to %d" %
-                                  (self._chain_id, ff.event_id(), ff.fill_qty(),
-                                   requested_exposure.causing_event_id(),
-                                   requested_exposure.qty() - ff.fill_qty()))
-            elif ff.fill_qty() < requested_exposure.qty():
-                self._logger.warn("OrderChain state issue: %s. Aggressive full fill (%s) for %d is less than open exposure for %s. Took open exposure to %d. Should NOT be full fill." %
-                                  (self._chain_id, ff.event_id(), ff.fill_qty(),
-                                   requested_exposure.causing_event_id(),
-                                   requested_exposure.qty() - ff.fill_qty()))
-=======
->>>>>>> 443e8986
             # if subchain for the aggressor command is not already open then need to open it and close previous
             if self.most_recent_subchain() is None or self.most_recent_subchain().open_event().event_id() != ff.aggressing_command().event_id():
                 # cancel replace price is only thing that would result in a new subchain from a full fill
                 if self.most_recent_subchain() is not None:
                     self.most_recent_subchain().close_subchain(SubChain.CANCEL_REPLACE_PRICE)
-<<<<<<< HEAD
-                self._sub_chains.append(
-                    SubChain(self._subchain_id_generator.id(), ff.aggressing_command(), SubChain.CANCEL_REPLACE_PRICE,
-                             self._logger))
-        else:
-            if ff.fill_qty() > self._current_exposure.qty():
-                self._logger.warn("OrderChain state issue: %s. Passive full fill (%s) for %d is more than current exposure. Took exposure to %d" %
-                                  (self._chain_id, ff.event_id(), ff.fill_qty(),
-                                   self._current_exposure.qty() - ff.fill_qty()))
-            elif ff.fill_qty() < self._current_exposure.qty():
-                self._logger.warn("OrderChain state issue: %s. Passive full fill (%s) for %d is less than current exposure. Took exposure to %d. Should NOT be full fill." %
-                                  (self._chain_id, ff.event_id(), ff.fill_qty(),
-                                   self._current_exposure.qty() - ff.fill_qty()))
-=======
                 self._open_new_subchain(ff.aggressing_command(), SubChain.CANCEL_REPLACE_PRICE)
->>>>>>> 443e8986
         # add to the open subchain
         self.most_recent_subchain().add_event(ff)
         # close the open subchain
@@ -1005,12 +977,11 @@
         :param rej: MarketObjects.Events.OrderEvents.RejectReport
         """
         assert isinstance(rej, RejectReport)
-        rej_chain_id = rej.chain_id()
         assert rej.market() == self.market(), \
             "Reject does NOT have same market as the OrderEventChain expects"
-        assert rej_chain_id == self._chain_id, \
-            "Reject's chain ID (%s) does not match chain's ID (%s)" % (rej_chain_id, self._chain_id)
-        assert rej.rejected_command().chain_id() == rej_chain_id, \
+        assert rej.chain_id() == self.chain_id(), \
+            "Reject's chain ID (%s) does not match chain's ID (%s)" % (str(rej.chain_id()), str(self.chain_id()))
+        assert rej.rejected_command().chain_id() == rej.chain_id(), \
             "Reject should have the same chain id as the command they are in response to."
         # add reject and what is being rejected to the subchain.
         self._events.append(rej)
