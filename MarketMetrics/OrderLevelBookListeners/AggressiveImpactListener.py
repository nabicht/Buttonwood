--- conflicted
+++ resolved
@@ -48,25 +48,6 @@
         return self._aggressor.side()
 
     def requested_qty(self):
-<<<<<<< HEAD
-        return self._aggressing_event.qty()
-
-    def close(self, order_book):
-        self._is_closed = True
-        impact = 0.0
-        passive_side = self._aggressive_side.other_side()
-        passive_side_tob = order_book.best_level(passive_side)
-        # if the opposite tob is worse than the last fill price, then there is no impact on top of book. This can
-        #  happen at venues that have stupidly bad self trade prevention.
-        for fill_price, fill_qty in self._price_to_qty.iteritems():
-            if passive_side_tob is not None and fill_price == passive_side_tob.price():
-                total_qty = passive_side_tob.total_qty() + fill_qty
-                impact += float(fill_qty) / total_qty
-            elif passive_side_tob is None or fill_price.worse_than(passive_side_tob.price(), self._aggressive_side):
-                impact += 1
-
-        self._impact = impact
-=======
         return self._aggressor.qty()
 
     def calculate(self, order_book):
@@ -83,7 +64,6 @@
                 elif passive_tob is None or fill_price.better_than(passive_tob.price(), passive_side):
                     impact += 1
             self._impact = impact
->>>>>>> 59da61ad
 
         else:
             raise Exception("Cannot calculated aggressive impact because match qty not balanced.")
@@ -124,48 +104,24 @@
 
     def handle_acknowledgement_report(self, acknowledgement_report, resulting_order_chain):
         event_id = acknowledgement_report.causing_command().event_id()
-<<<<<<< HEAD
+
         market = acknowledgement_report.market()
         agg_event = self._market_event_id_aggressive_act.get((market, event_id))
-        if agg_event:
-            self._market_to_agg_acts_to_close[market].add(self._market_event_id_aggressive_act.get((market, event_id)))
-
-    def _handle_fill(self, fill, resulting_order_chain):
-        negotiation_id = fill.match_id()
-        market = fill.market()
-
-        # if an aggressor that aggressing event already exists we add the fill
-        if fill.is_aggressor():
-            event_id = fill.causing_command().event_id()
-            # if the subchain already exists then we add a fill to it
-            agg_act = self._market_event_id_aggressive_act.get((market, event_id))
-            # if the event_id of the aggressor does not already exist, we create it
-            if not agg_act:
-                agg_act = AggressiveAct(fill.aggressing_command(), event_id, negotiation_id)
-                self._market_event_id_aggressive_act.set((market, event_id), value=agg_act)
-            else:
-                if agg_act.is_closed():
-                    raise Exception("Got a fill for closed ChainID %s SubChainID %s)" % (str(resulting_order_chain.chain_id()), str(event_id)))
-            agg_act.add_aggressive_fill(fill)
-=======
-        product = acknowledgement_report.product()
-        agg_event = self._product_event_id_aggressive_act.get((product, event_id))
         #if aggressor is acked then all fills on both sides shoud be done and we can calculate
         if agg_event:
-            agg_event.calculate(self._product_to_orderbook[product])
+            agg_event.calculate(self._market_to_orderbook[market])
 
     def _handle_fill(self, fill, resulting_order_chain):
         match_id = fill.match_id()
-        product = fill.product()
+        market = fill.market()
         event_id = fill.causing_command().event_id()
 
-        agg_act = self._product_event_id_aggressive_act.get((product, event_id))
+        agg_act = self._market_event_id_aggressive_act.get((market, event_id))
         # if the event_id of the aggressor does not already exist, we create it
         if not agg_act:
             agg_act = AggressiveAct(match_id)
-            self._product_event_id_aggressive_act.set((product, event_id), value=agg_act)
+            self._market_event_id_aggressive_act.set((market, event_id), value=agg_act)
         agg_act.add_fill(fill)
->>>>>>> 59da61ad
 
     def handle_partial_fill_report(self, partial_fill_report, resulting_order_chain):
         self._handle_fill(partial_fill_report, resulting_order_chain)
@@ -176,19 +132,13 @@
         # on an aggressive full fill we close out the open order chain
         if full_fill_report.is_aggressor():
             event_id = full_fill_report.causing_command().event_id()
-<<<<<<< HEAD
-            if self._market_event_id_aggressive_act.get((market, event_id)) is not None:
-                # we need to get the order level books after all the updates are done.
-                self._market_to_agg_acts_to_close[market].add(self._market_event_id_aggressive_act.get((market, event_id)))
-=======
-            agg_act = self._product_event_id_aggressive_act.get((product, event_id))
+            agg_act = self._market_event_id_aggressive_act.get((market, event_id))
             if agg_act is not None:
                 # if full fill and qty balanced we should be able to do the impact calculation right now because book up to date
                 if agg_act.balanced_match_qty():
-                    agg_act.calculate(self._product_to_orderbook[product])
+                    agg_act.calculate(self._market_to_orderbook[market])
                 else: # we need to get the order level books after all the updates are done.
-                    self._product_to_agg_acts_to_close[product].add(self._product_event_id_aggressive_act.get((product, event_id)))
->>>>>>> 59da61ad
+                    self._market_to_agg_acts_to_close[pr].add(self._market_event_id_aggressive_act.get((market, event_id)))
             else:
                 raise Exception("Got an aggressive full fill but not tracking aggressive acts for event: %s" % str(event_id))
 
@@ -196,16 +146,10 @@
         # on a cancel we close out the open order chain because of FAKs
         market = cancel_report.market()
         event_id = cancel_report.causing_command().event_id()
-<<<<<<< HEAD
         agg_event = self._market_event_id_aggressive_act.get((market, event_id))
-        if agg_event:
-            self._market_to_agg_acts_to_close[market].add(agg_event)
-=======
-        agg_event = self._product_event_id_aggressive_act.get((product, event_id))
         # if aggressor is cancelled then all fills on both sides should be done and we can calculate
         if agg_event:
-            agg_event.calculate(self._product_to_orderbook[product])
->>>>>>> 59da61ad
+            agg_event.calculate(self._market_to_orderbook[market]
 
     def clean_up(self, order_chain):
         """
@@ -223,39 +167,22 @@
         pass
 
     def notify_book_update(self, order_book, causing_order_chain):
-<<<<<<< HEAD
         market = order_book.market()
-
-        for agg_act in self._market_to_agg_acts_to_close[market]:
-            agg_act.close(order_book)
-        del self._market_to_agg_acts_to_close[market]
+        self._market_to_orderbook[market] = order_book
+        remove_set = set()
+        agg_acts_to_close = self._market_to_agg_acts_to_close[market]
+        for agg_act in agg_acts_to_close:
+            if agg_act.balanced_match_qty():
+                agg_act.calculate(order_book)
+        self._market_to_agg_acts_to_close[market] = agg_acts_to_close.difference(remove_set)
 
     def get_aggressive_impact(self, market, event_id):
         if self._market_event_id_aggressive_act.get((market, event_id)) is not None:
-            return self._market_event_id_aggressive_act.get((market, event_id)).impact()
+            impact = self._market_event_id_aggressive_act.get((market, event_id)).impact()
+            return impact
         return 0.0
 
     def get_aggressive_qty(self, market, event_id):
         if self._market_event_id_aggressive_act.get((market, event_id)) is not None:
-            return self._market_event_id_aggressive_act.get((market, event_id)).filled_qty()
-=======
-        product = order_book.product()
-        self._product_to_orderbook[product] = order_book
-        remove_set = set()
-        agg_acts_to_close = self._product_to_agg_acts_to_close[product]
-        for agg_act in agg_acts_to_close:
-            if agg_act.balanced_match_qty():
-                agg_act.calculate(order_book)
-        self._product_to_agg_acts_to_close[product] = agg_acts_to_close.difference(remove_set)
-
-    def get_aggressive_impact(self, product, event_id):
-        if self._product_event_id_aggressive_act.get((product, event_id)) is not None:
-            impact = self._product_event_id_aggressive_act.get((product, event_id)).impact()
-            return impact
-        return 0.0
-
-    def get_aggressive_qty(self, product, event_id):
-        if self._product_event_id_aggressive_act.get((product, event_id)) is not None:
-            return self._product_event_id_aggressive_act.get((product, event_id)).match_qty()
->>>>>>> 59da61ad
+            return self._market_event_id_aggressive_act.get((market, event_id)).match_qty()
         return 0