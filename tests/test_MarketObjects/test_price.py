"""
This file is part of MarketPy. 

MarketPy is a python software package created to help quickly create, (re)build, or 
analyze markets, market structures, and market participants. 

MIT License

Copyright (c) 2016-2017 Peter F. Nabicht

Permission is hereby granted, free of charge, to any person obtaining a copy
of this software and associated documentation files (the "Software"), to deal
in the Software without restriction, including without limitation the rights
to use, copy, modify, merge, publish, distribute, sublicense, and/or sell
copies of the Software, and to permit persons to whom the Software is
furnished to do so, subject to the following conditions:

The above copyright notice and this permission notice shall be included in all
copies or substantial portions of the Software.

THE SOFTWARE IS PROVIDED "AS IS", WITHOUT WARRANTY OF ANY KIND, EXPRESS OR
IMPLIED, INCLUDING BUT NOT LIMITED TO THE WARRANTIES OF MERCHANTABILITY,
FITNESS FOR A PARTICULAR PURPOSE AND NONINFRINGEMENT. IN NO EVENT SHALL THE
AUTHORS OR COPYRIGHT HOLDERS BE LIABLE FOR ANY CLAIM, DAMAGES OR OTHER
LIABILITY, WHETHER IN AN ACTION OF CONTRACT, TORT OR OTHERWISE, ARISING FROM,
OUT OF OR IN CONNECTION WITH THE SOFTWARE OR THE USE OR OTHER DEALINGS IN THE
SOFTWARE.
"""

from cdecimal import Decimal
from MarketPy.MarketObjects.Price import Price
from MarketPy.MarketObjects.Side import BID_SIDE
from MarketPy.MarketObjects.Side import ASK_SIDE


def test_setting_price():
    p = Price("94.58793")
    assert p.price() == Decimal("94.58793")


def test_better_than():
    p = Price("91.543")
    p_less = Price("84.456")
    p_more = Price("92.123")
    p_same = Price("91.543")
    assert p_more.better_than(p, BID_SIDE) is True
    assert p_more.better_than(p, ASK_SIDE) is False
    assert p_less.better_than(p, BID_SIDE) is False
    assert p_less.better_than(p, ASK_SIDE) is True
    assert p.better_than(p_same, BID_SIDE) is False
    assert p.better_than(p_same, ASK_SIDE) is False

<<<<<<< HEAD
=======

def test_better_than_int():
    p = Price("91.5")
    assert p.better_than(90, BID_SIDE) is True
    assert p.better_than(92, BID_SIDE) is False
    assert p.better_than(90, ASK_SIDE) is False
    assert p.better_than(92, ASK_SIDE) is True


def test_better_than_float():
    p = Price("91.5")
    assert p.better_than(90.1, BID_SIDE) is True
    assert p.better_than(92.1, BID_SIDE) is False
    assert p.better_than(91.5, BID_SIDE) is False
    assert p.better_than(90.1, ASK_SIDE) is False
    assert p.better_than(92.1, ASK_SIDE) is True
    assert p.better_than(91.5, ASK_SIDE) is False


def test_better_than_decimal():
    p = Price("91.5")
    assert p.better_than(Decimal(90.1), BID_SIDE) is True
    assert p.better_than(Decimal(92.1), BID_SIDE) is False
    assert p.better_than(Decimal(91.5), BID_SIDE) is False
    assert p.better_than(Decimal(90.1), ASK_SIDE) is False
    assert p.better_than(Decimal(92.1), ASK_SIDE) is True
    assert p.better_than(Decimal(91.5), ASK_SIDE) is False

>>>>>>> 59da61ad

def test_better_or_same_as():
    p = Price("91.543")
    p_less = Price("84.456")
    p_more = Price("92.123")
    p_same = Price("91.543")
    assert p_more.better_than(p, BID_SIDE) is True
    assert p_more.better_than(p, ASK_SIDE) is False
    assert p_less.better_or_same_as(p, BID_SIDE) is False
    assert p_less.better_or_same_as(p, ASK_SIDE) is True
    assert p.better_or_same_as(p_same, BID_SIDE) is True
    assert p.better_or_same_as(p_same, ASK_SIDE) is True

<<<<<<< HEAD
=======

def test_better_or_same_as_int():
    p = Price("91.5")
    assert p.better_or_same_as(90, BID_SIDE) is True
    assert p.better_or_same_as(92, BID_SIDE) is False
    assert p.better_or_same_as(90, ASK_SIDE) is False
    assert p.better_or_same_as(92, ASK_SIDE) is True

    p = Price("91")
    assert p.better_or_same_as(91, BID_SIDE) is True
    assert p.better_or_same_as(91, ASK_SIDE) is True


def test_better_or_same_as_float():
    p = Price("91.5")
    assert p.better_or_same_as(90.1, BID_SIDE) is True
    assert p.better_or_same_as(92.1, BID_SIDE) is False
    assert p.better_or_same_as(91.5, BID_SIDE) is True
    assert p.better_or_same_as(90.1, ASK_SIDE) is False
    assert p.better_or_same_as(92.1, ASK_SIDE) is True
    assert p.better_or_same_as(91.5, ASK_SIDE) is True


def test_better_or_same_as_decimal():
    p = Price("91.5")
    assert p.better_or_same_as(Decimal(90.1), BID_SIDE) is True
    assert p.better_or_same_as(Decimal(92.1), BID_SIDE) is False
    assert p.better_or_same_as(Decimal(91.5), BID_SIDE) is True
    assert p.better_or_same_as(Decimal(90.1), ASK_SIDE) is False
    assert p.better_or_same_as(Decimal(92.1), ASK_SIDE) is True
    assert p.better_or_same_as(Decimal(91.5), ASK_SIDE) is True

>>>>>>> 59da61ad

def test_worse_than():
    p = Price("91.543")
    p_less = Price("84.456")
    p_more = Price("92.123")
    p_same = Price("91.543")
    assert p_less.worse_than(p, BID_SIDE) is True
    assert p_less.worse_than(p, ASK_SIDE) is False
    assert p_more.worse_than(p, BID_SIDE) is False
    assert p_more.worse_than(p, ASK_SIDE) is True
    assert p.worse_than(p_same, BID_SIDE) is False
    assert p.worse_than(p_same, ASK_SIDE) is False

<<<<<<< HEAD
=======

def test_worse_than_int():
    p = Price("91.5")
    assert p.worse_than(90, BID_SIDE) is False
    assert p.worse_than(92, BID_SIDE) is True
    assert p.worse_than(90, ASK_SIDE) is True
    assert p.worse_than(92, ASK_SIDE) is False


def test_worse_than_float():
    p = Price("91.5")
    assert p.worse_than(90.1, BID_SIDE) is False
    assert p.worse_than(92.1, BID_SIDE) is True
    assert p.worse_than(91.5, BID_SIDE) is False
    assert p.worse_than(90.1, ASK_SIDE) is True
    assert p.worse_than(92.1, ASK_SIDE) is False
    assert p.worse_than(91.5, ASK_SIDE) is False


def test_worse_than_decimal():
    p = Price("91.5")
    assert p.worse_than(Decimal(90.1), BID_SIDE) is False
    assert p.worse_than(Decimal(92.1), BID_SIDE) is True
    assert p.worse_than(Decimal(91.5), BID_SIDE) is False
    assert p.worse_than(Decimal(90.1), ASK_SIDE) is True
    assert p.worse_than(Decimal(92.1), ASK_SIDE) is False
    assert p.worse_than(Decimal(91.5), ASK_SIDE) is False

>>>>>>> 59da61ad

def test_worse_or_same_as():
    p = Price("91.543")
    p_less = Price("84.456")
    p_more = Price("92.123")
    p_same = Price("91.543")
    assert p_less.worse_or_same_as(p, BID_SIDE) is True
    assert p_less.worse_or_same_as(p, ASK_SIDE) is False
    assert p_more.worse_or_same_as(p, BID_SIDE) is False
    assert p_more.worse_or_same_as(p, ASK_SIDE) is True
    assert p.worse_or_same_as(p_same, BID_SIDE) is True
    assert p.worse_or_same_as(p_same, ASK_SIDE) is True

<<<<<<< HEAD
=======

def test_worse_or_same_as_int():
    p = Price("91.5")
    assert p.worse_or_same_as(90, BID_SIDE) is False
    assert p.worse_or_same_as(92, BID_SIDE) is True
    assert p.worse_or_same_as(90, ASK_SIDE) is True
    assert p.worse_or_same_as(92, ASK_SIDE) is False

    p = Price("91")
    assert p.worse_or_same_as(91, BID_SIDE) is True
    assert p.worse_or_same_as(91, ASK_SIDE) is True


def test_worse_or_same_as_float():
    p = Price("91.5")
    assert p.worse_or_same_as(90.1, BID_SIDE) is False
    assert p.worse_or_same_as(92.1, BID_SIDE) is True
    assert p.worse_or_same_as(91.5, BID_SIDE) is True
    assert p.worse_or_same_as(90.1, ASK_SIDE) is True
    assert p.worse_or_same_as(92.1, ASK_SIDE) is False
    assert p.worse_or_same_as(91.5, ASK_SIDE) is True


def test_worse_or_same_as_decimal():
    p = Price("91.5")
    assert p.worse_or_same_as(Decimal(90.1), BID_SIDE) is False
    assert p.worse_or_same_as(Decimal(92.1), BID_SIDE) is True
    assert p.worse_or_same_as(Decimal(91.5), BID_SIDE) is True
    assert p.worse_or_same_as(Decimal(90.1), ASK_SIDE) is True
    assert p.worse_or_same_as(Decimal(92.1), ASK_SIDE) is False
    assert p.worse_or_same_as(Decimal(91.5), ASK_SIDE) is True

>>>>>>> 59da61ad

def test_comparison():
    p = Price("91.543")
    p_less = Price('84.456')
    p_more = Price('92.123')
    p_same = Price('91.543')
    assert p_less < p_more
    assert p_less <= p_more
    assert p_less != p_more
    assert (p_less > p_more) is False
    assert (p_less >= p_more) is False
    assert (p_less == p_more) is False
    assert p >= p_same
    assert p <= p_same
    assert p == p_same
    assert (p != p_same) is False
    assert p_same >= p
    assert p_same <= p

<<<<<<< HEAD
=======
def test_int_comparison():
    p = Price("91")
    assert p == 91
    assert p != 90
    assert p != 92

def test_decimal_comparison():
    p = Price("91.2")
    assert p == Decimal("91.2")
    assert p != Decimal("91.22")
    assert p != Decimal("91.0")
>>>>>>> 59da61ad

def test_price_math():
    p1 = Price('1.15')
    p2 = Price('1.35')
    p3 = Price('0.01')
    assert p1 + p2 == Decimal('2.5')
    assert p2 + p1 == Decimal('2.5')
    assert p2 - p1 == Decimal('.2')
    assert p1 - p2 == Decimal('-0.2')
    assert p1 * p2 == Decimal('1.5525')
    assert p2 * p1 == Decimal('1.5525')
    assert p1 / p3 == Decimal('115')<|MERGE_RESOLUTION|>--- conflicted
+++ resolved
@@ -50,8 +50,6 @@
     assert p.better_than(p_same, BID_SIDE) is False
     assert p.better_than(p_same, ASK_SIDE) is False
 
-<<<<<<< HEAD
-=======
 
 def test_better_than_int():
     p = Price("91.5")
@@ -80,7 +78,6 @@
     assert p.better_than(Decimal(92.1), ASK_SIDE) is True
     assert p.better_than(Decimal(91.5), ASK_SIDE) is False
 
->>>>>>> 59da61ad
 
 def test_better_or_same_as():
     p = Price("91.543")
@@ -94,8 +91,6 @@
     assert p.better_or_same_as(p_same, BID_SIDE) is True
     assert p.better_or_same_as(p_same, ASK_SIDE) is True
 
-<<<<<<< HEAD
-=======
 
 def test_better_or_same_as_int():
     p = Price("91.5")
@@ -128,7 +123,6 @@
     assert p.better_or_same_as(Decimal(92.1), ASK_SIDE) is True
     assert p.better_or_same_as(Decimal(91.5), ASK_SIDE) is True
 
->>>>>>> 59da61ad
 
 def test_worse_than():
     p = Price("91.543")
@@ -142,8 +136,6 @@
     assert p.worse_than(p_same, BID_SIDE) is False
     assert p.worse_than(p_same, ASK_SIDE) is False
 
-<<<<<<< HEAD
-=======
 
 def test_worse_than_int():
     p = Price("91.5")
@@ -172,7 +164,6 @@
     assert p.worse_than(Decimal(92.1), ASK_SIDE) is False
     assert p.worse_than(Decimal(91.5), ASK_SIDE) is False
 
->>>>>>> 59da61ad
 
 def test_worse_or_same_as():
     p = Price("91.543")
@@ -186,8 +177,6 @@
     assert p.worse_or_same_as(p_same, BID_SIDE) is True
     assert p.worse_or_same_as(p_same, ASK_SIDE) is True
 
-<<<<<<< HEAD
-=======
 
 def test_worse_or_same_as_int():
     p = Price("91.5")
@@ -220,7 +209,6 @@
     assert p.worse_or_same_as(Decimal(92.1), ASK_SIDE) is False
     assert p.worse_or_same_as(Decimal(91.5), ASK_SIDE) is True
 
->>>>>>> 59da61ad
 
 def test_comparison():
     p = Price("91.543")
@@ -240,8 +228,7 @@
     assert p_same >= p
     assert p_same <= p
 
-<<<<<<< HEAD
-=======
+
 def test_int_comparison():
     p = Price("91")
     assert p == 91
@@ -253,8 +240,8 @@
     assert p == Decimal("91.2")
     assert p != Decimal("91.22")
     assert p != Decimal("91.0")
->>>>>>> 59da61ad
-
+
+    
 def test_price_math():
     p1 = Price('1.15')
     p2 = Price('1.35')
